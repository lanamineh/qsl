--- conflicted
+++ resolved
@@ -160,16 +160,11 @@
 	 */
 	void reset();
 
-<<<<<<< HEAD
 	/**
 	 * \brief Print the state vector
 	 * \ingroup qubits_utils
 	 */
-	void print() const;
-=======
-	/// Print the state vector
 	void print(std::ostream & os = std::cout) const;
->>>>>>> 5fdb943f
 
 	/**
 	 * \brief Get the state vector associated to the qubits
